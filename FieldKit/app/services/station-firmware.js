import _ from 'lodash';
import { serializePromiseChain } from '../utilities';

function transformProgress(callback, fn) {
	if (_.isFunction(callback)) {
		return (total, copied, info) => {
			callback({
				progress: fn(copied / total * 100.0)
			})
		};
	}
	return () => {
	};
}

export default class StationUpgrade {
	constructor(services) {
		this.services = services;
	}

	downloadFirmware(progressCallback, force) {
		return this.services.PortalInterface().listFirmware("fk-core")
			.then(firmware => {
				console.log(firmware)
				return firmware.firmwares.map(f => {
					const local = this.services.FileSystem().getFolder("firmware").getFile("fk-bundled-fkb-" + f.id + ".bin");
					return _.extend(f, {
						path: local.path
					});
				})
			})
			.then(firmwares => {
				return serializePromiseChain(firmwares, firmware => {
					return this.services.Database().addOrUpdateFirmware(firmware);
				}).then(() => {
					const local = this.services.FileSystem().getFile(firmwares[0].path);
					if (!local.exists() || local.size == 0 || force === true) {
						console.log("downloading", firmwares[0]);

						const downloadProgress = transformProgress(progressCallback, p => p);

						return this.services.PortalInterface().downloadFirmware(firmwares[0].url, firmwares[0].path, downloadProgress).then(() => {
							return firmwares[0];
						});
					}
					console.log("already have", firmwares[0]);
					return firmwares[0];
				});
			});
	}

	upgradeStation(url, progressCallback) {
		console.log("upgrade", url);

<<<<<<< HEAD
		const downloadProgress = p => {
			return {
				progress: p.progress / 2.0
			}
		};

		return this.downloadFirmware(downloadProgress, true).then(() => {
			return this.services.StationMonitor().getMyStations().then(myStations => {
=======
		return this.downloadFirmware().then(_ => {
			return this.services.StationMonitor().getKnownStations().then(knownStations => {
>>>>>>> 70c15afb
				return this.services.Database().getLatestFirmware().then(firmware => {
					console.log("firmware", firmware);

					const uploadProgress = transformProgress(progressCallback, p => p / 2.0 + 50.0);

					return this.services.QueryStation().uploadFirmware(url, firmware.path, uploadProgress);
				});
			});
		})
	}
}<|MERGE_RESOLUTION|>--- conflicted
+++ resolved
@@ -52,7 +52,6 @@
 	upgradeStation(url, progressCallback) {
 		console.log("upgrade", url);
 
-<<<<<<< HEAD
 		const downloadProgress = p => {
 			return {
 				progress: p.progress / 2.0
@@ -60,11 +59,7 @@
 		};
 
 		return this.downloadFirmware(downloadProgress, true).then(() => {
-			return this.services.StationMonitor().getMyStations().then(myStations => {
-=======
-		return this.downloadFirmware().then(_ => {
 			return this.services.StationMonitor().getKnownStations().then(knownStations => {
->>>>>>> 70c15afb
 				return this.services.Database().getLatestFirmware().then(firmware => {
 					console.log("firmware", firmware);
 
