import _ from 'lodash';
import { Downloader } from 'nativescript-downloader';
import { Folder, path, File, knownFolders } from "tns-core-modules/file-system";

import { keysToCamel, getPathTimestamp } from '../utilities';
import Constants from '../constants';
import Config from '../config';

const log = Config.logger("DownloadManager");

class DownloadStatus {
    constructor(stations) {
        this.stations = stations;
    }

    forStation(id) {
        return _(this.stations).filter(s => s.station.id == id).first();
    }
}

export default class DownloadManager {
    constructor(databaseInterface, queryStation, stationMonitor, progressService) {
        this.databaseInterface = databaseInterface;
        this.queryStation = queryStation;
        this.stationMonitor = stationMonitor;
        this.progressService = progressService;

        // NOTE Can we set these on our instance?
        Downloader.init();
        Downloader.setTimeout(120);
        this.downloader = new Downloader();
    }

    getStatus() {
        function getDownloadsStatus(downloads) {
            if (!_.some(downloads)) {
                return {
                };
            }

            const lastMetaDownloaded = _(downloads).filter(d => d.name == Constants.MetaStreamName).map(d => d.lastBlock).max();
            const lastDataDownloaded = _(downloads).filter(d => d.name == Constants.DataStreamName).map(d => d.lastBlock).max();

            return {
                meta: {
                    lastBlock: lastMetaDownloaded,
                    size: 0,
                },
                data: {
                    lastBlock: lastDataDownloaded,
                    size: 0,
                },
                pending: {
                    bytes: 0,
                },
            };
        }

        return Promise.all(this.stationMonitor.sortStations().map(keysToCamel).map(station => {
            return this.databaseInterface.getDownloadsByStationId(station.id).then(downloads => {
<<<<<<< HEAD
                log('station', station);
                log('downloads', downloads);

                console.log(station);

                const deviceMeta = this._getStreamStatus(station.statusReply, 0, Constants.MetaStreamName);
                const deviceData = this._getStreamStatus(station.statusReply, 1, Constants.DataStreamName);

=======
                log(station);
                log(downloads);
>>>>>>> c60b8229
                return {
                    station: station,
                    streams: {
                        meta: deviceMeta,
                        data: deviceData,
                    },
                    downloads: getDownloadsStatus(downloads),
                    pending: {
                        bytes: deviceMeta.size + deviceData.size,
                    }
                };
            });
        })).then((data) => {
            return new DownloadStatus(data);
        });
    }

    _getStreamStatus(status, index, name) {
        if (!status.streams) {
            log("bad status", status);
            return {
            };
        }
        log('status', status);
        const s = status.streams[index];
<<<<<<< HEAD
=======
        log(s);
>>>>>>> c60b8229
        return {
            blocks: s.block,
            size: s.size,
            name: name,
            index: index,
        };
    }

    synchronizeConnectedStations() {
        log("synchronizeConnectedStations");

        const operation = this.progressService.startDownload();

        return Promise.resolve(this._createServiceModel()).then(connectedStations => {
            log("connected", connectedStations);
            // NOTE Right now this will download concurrently, we may want to make this serialized.
            return Promise.all(connectedStations.map(station => {
                return this._prepare(station).then(() => {
                    return this._synchronizeStation(station, operation);
                });
            }))
        }).then(() => {
            return operation.complete();
        }).catch((error) => {
            return operation.cancel(error);
        });
    }

    _prepare(station) {
        // NS File stuff is dumb, the getFile effectively does a touch. So the
        // rename will fail cause there's an empty file sitting there.
        return Promise.all([
            station.meta.destination.remove(),
            station.data.destination.remove(),
        ]);
    }

    _updateDatabase(station, downloads) {
        return this.databaseInterface.insertDownloads([
            downloads.meta,
            downloads.data,
        ]);
    }

    _synchronizeStation(station, operation) {
        return this._download(station, station.meta.url, 'meta', station.meta.destination, operation).then(metaDownload => {
            return this._download(station, station.data.url, 'data', station.data.destination, operation).then(dataDownload => {
                return { meta: metaDownload, data: dataDownload };
            });
        }).then(downloads => {
            return this._updateDatabase(station, downloads);
        });
    }

    _parseBlocks(blocks) {
        if (Array.isArray(blocks)) {
            blocks = blocks[0];
        }

        if (!_.isString(blocks)) {
            throw new Error("Invalid Fk-Blocks header: " + blocks);
        }

        const parts = blocks.split(",").map(s => s.trim()).map(s => Number(s));
        if (parts.length != 2) {
            throw new Error("Invalid Fk-Blocks header: " + blocks);
        }

        return {
            range: parts.join(","),
            firstBlock: parts[0],
            lastBlock: parts[1],
        };
    }

    _createDownloadRow(station, url, name, destination, headers) {
        delete headers['Connection'];

        const { range, firstBlock, lastBlock } = this._parseBlocks(headers["Fk-Blocks"]);

        return {
            stationId: station.id,
            deviceId: station.deviceId,
            url: url,
            timestamp: new Date(),
            path: destination.path,
            name: name,
            headers: headers,
            blocks: range,
            firstBlock: firstBlock,
            lastBlock: lastBlock,
            size: destination.size,
        };
    }

    _download(station, url, name, destination, operation) {
        return new Promise((resolve, reject) => {
            log("download", url, "to", destination.path);

            const transfer = this.downloader.createDownload({
                url: url,
                path: destination.parent.path,
                fileName: destination.name
            });

            this.downloader
                .start(transfer, progress => {
                    operation.update({
                        station: {
                            deviceId: station.deviceId,
                        },
                        progress: progress.value,
                    });
                    log("progress", progress);
                })
                .then(completed => {
                    log('headers', completed.headers);
                    log('status', completed.statusCode);
                    resolve(this._createDownloadRow(station, url, name, destination, completed.headers));
                })
                .catch(error => {
                    log("error", error.message);
                    reject(error);
                });
        });
    }

    _createServiceModel() {
        return this.stationMonitor.getStations().filter(s => {
            return s.deviceId && s.url && s.connected;
        }).map(s => {
            const main = this._getStationFolder(s);
            const download = this._getNewDownloadFolder(s);

            function toFileModel(urlPath, name) {
                return {
                    url: s.url + urlPath,
                    destination: download.getFile(name),
                };
            }

            return {
                id: s.id,
                deviceId: s.deviceId,
                url: s.url,
                paths: {
                    main: main,
                    download: download,
                },
                meta: toFileModel("/download/meta", "meta.fkpb"),
                data: toFileModel("/download/data", "data.fkpb"),
            };
        });
    }

    _getStationFolder(station) {
        return knownFolders.currentApp().getFolder(station.deviceId);
    }

    _getNewDownloadFolder(station) {
        return this._getStationFolder(station).getFolder(getPathTimestamp());
    }
}<|MERGE_RESOLUTION|>--- conflicted
+++ resolved
@@ -58,19 +58,9 @@
 
         return Promise.all(this.stationMonitor.sortStations().map(keysToCamel).map(station => {
             return this.databaseInterface.getDownloadsByStationId(station.id).then(downloads => {
-<<<<<<< HEAD
-                log('station', station);
-                log('downloads', downloads);
-
-                console.log(station);
-
                 const deviceMeta = this._getStreamStatus(station.statusReply, 0, Constants.MetaStreamName);
                 const deviceData = this._getStreamStatus(station.statusReply, 1, Constants.DataStreamName);
 
-=======
-                log(station);
-                log(downloads);
->>>>>>> c60b8229
                 return {
                     station: station,
                     streams: {
@@ -96,10 +86,6 @@
         }
         log('status', status);
         const s = status.streams[index];
-<<<<<<< HEAD
-=======
-        log(s);
->>>>>>> c60b8229
         return {
             blocks: s.block,
             size: s.size,
