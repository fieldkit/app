<template>
    <Page class="page" actionBarHidden="true" @loaded="onPageLoaded">
        <Scrollview>
            <FlexboxLayout flexDirection="column" class="p-t-10">
                <Label v-if="loggedIn" class="plain m-20 text-center" :text="message" textWrap="true"></Label>
                <Button class="btn btn-primary btn-padded" :text="_L('viewStations')" @tap="viewStations"></Button>
                <StackLayout class="spacer m-t-30"></StackLayout>
                <StackLayout class="m-x-20 m-b-20">
                    <Label class="m-y-10" textWrap="true" :text="'The current environment is: ' + environmentLabels[currentEnv]" />
                    <GridLayout rows="auto" columns="200" horizontalAlignment="center">
                        <DropDown
                            row="0"
                            col="0"
                            class="p-l-5 p-b-2 size-18 drop-down"
                            :items="environmentLabels"
                            :selectedIndex="currentEnv"
                            id="env-drop-down"
                            @opened="onOpened"
                            @selectedIndexChanged="onDropDownSelection"
                        ></DropDown>
                        <Image
                            row="0"
                            col="0"
                            width="15"
                            class="m-r-5"
                            horizontalAlignment="right"
                            verticalAlignment="middle"
                            src="~/images/Icon_Cheveron_Down.png"
                            @tap="openDropDown"
                        />
                    </GridLayout>
                </StackLayout>
                <Button class="btn btn-primary btn-padded" text="Reset Calibration" @tap="resetCalibration"></Button>
                <Button class="btn btn-primary btn-padded" text="Reset Onboarding" @tap="resetOnboarding"></Button>
                <Button class="btn btn-primary btn-padded" text="Save Diagnostics" @tap="saveDiagnostics"></Button>
                <Button class="btn btn-primary btn-padded" text="Upload Diagnostics" @tap="uploadDiagnostics"></Button>
                <Button class="btn btn-primary btn-padded" text="Copy Logs" @tap="copyLogs"></Button>
                <Button class="btn btn-primary btn-padded" text="Delete DB" @tap="deleteDB"></Button>
                <Button class="btn btn-primary btn-padded" text="Delete Files" @tap="deleteFiles"></Button>
                <!-- <Button class="btn btn-primary btn-padded" text="Start QR Code Scanning" @tap="doScanWithBackCamera"></Button> -->
            </FlexboxLayout>
        </Scrollview>
    </Page>
</template>

<script>
import * as dialogs from "tns-core-modules/ui/dialogs";
import { knownFolders } from "tns-core-modules/file-system";
import { BarcodeScanner } from "nativescript-barcodescanner";
import { sendLogs } from "../lib/logging";
import routes from "../routes";
import Services from "../services/services";
import Recalibrate from "./onboarding/Recalibrate";
import modalStationPicker from "./ModalStationPicker";
import AppSettings from "../wrappers/app-settings";

const appSettings = new AppSettings();
const dbInterface = Services.Database();
const stateManager = Services.StateManager();

export default {
    data() {
        return {
            message: "Development Options",
            loggedIn: this.$portalInterface.isLoggedIn(),
            currentEnv: 0,
            environments: [
                {
                    uri: "https://api.fkdev.org",
                    label: "Development",
                },
                {
                    uri: "https://api.fieldkit.org",
                    label: "Production",
                },
            ],
            environmentLabels: [],
            stations: [],
        };
    },
    components: {
        BarcodeScanner,
        Recalibrate,
    },
    methods: {
        onPageLoaded(args) {
            this.page = args.object;

            this.$stationMonitor.subscribeAll(this.updateStations.bind(this));

            dbInterface.getConfig().then(result => {
                this.config = result[0];
                const baseUri = this.config.baseUri;
                this.currentEnv = this.environments.findIndex(env => {
                    return env.uri == baseUri;
                });
                if (this.currentEnv == -1) {
                    this.environments.push({
                        uri: baseUri,
                        label: "Local",
                    });
                    this.currentEnv = this.environments.length - 1;
                }
                this.environmentLabels = this.environments.map(env => {
                    return env.label;
                });
            });
        },
        updateStations(data) {
            switch (data.propertyName.toString()) {
                case this.$stationMonitor.StationsUpdatedProperty: {
                    this.stations = data.value;
                    break;
                }
                case this.$stationMonitor.StationRefreshedProperty: {
                    break;
                }
            }
        },
        viewStations() {
            this.$navigateTo(routes.stations);
        },
        openDropDown(event) {
            const dropDown = this.page.getViewById("env-drop-down");
            dropDown.open();
        },
        onOpened(event) {
            // provide feedback by changing background color
            event.object.backgroundColor = "#F4F5F7";
            setTimeout(() => {
                event.object.backgroundColor = "white";
            }, 500);
        },
        onDropDownSelection(event) {
            this.currentEnv = event.newIndex;
            const baseUri = this.environments[this.currentEnv].uri;
            const params = {
                baseUri: baseUri,
                ingestionUri: baseUri + "/ingestion",
                id: this.config.id,
            };
            dbInterface.updateConfigUris(params).then(() => {
                this.$portalInterface.refreshUri();
                stateManager.refreshIngestionUri();
            });
        },
        resetCalibration() {
            if (this.stations.length == 0) {
                alert({
                    title: "Reset Calibration",
                    message: "No stations found",
                    okButtonText: "OK",
                });
            } else {
                const options = {
                    props: {
                        stations: this.stations,
                    },
                    fullscreen: true,
                };
                this.$showModal(modalStationPicker, options).then(station => {
                    this.$navigateTo(Recalibrate, {
                        props: {
                            stepParam: "startCalibration",
                            stationParam: station,
                        },
                    });
                });
            }
        },
        resetOnboarding() {
            appSettings.remove("completedSetup");
            dialogs
                .confirm({
                    title: "Reset complete! Would you like to go to Onboarding?",
                    okButtonText: _L("yes"),
                    cancelButtonText: "No",
                })
                .then(result => {
                    if (result) {
                        // navigate to onboarding
                        this.$navigateTo(routes.assembleStation);
                    }
                });
        },
        copyLogs() {
            sendLogs();
        },
        saveDiagnostics() {
            Services.Diagnostics()
                .save()
                .then(
                    res => {
                        alert({
                            title: "Diagnostics",
                            message: "Saved!",
                            okButtonText: "OK",
                        });
                    },
                    e => {
                        console.log("error", e);
                        alert({
                            title: "Diagnostics",
                            message: "Save Failed:\n" + e,
                            okButtonText: "OK",
                        });
                    }
                );
        },
        uploadDiagnostics() {
            Services.Diagnostics()
                .upload()
                .then(
                    res => {
                        alert({
                            title: "Diagnostics",
                            message: "Uploaded! Thanks! Reference:\n" + res.reference,
                            okButtonText: "OK",
                        });
                    },
                    e => {
                        console.log("error", e);
                        alert({
                            title: "Diagnostics",
                            message: "Upload Failed:\n" + e,
                            okButtonText: "OK",
                        });
                    }
                );
        },
        deleteDB() {
            Services.CreateDb()
                .initialize(true)
                .then(result => {
                    this.$stationMonitor.clearStations();

                    alert({
                        title: "Developer",
                        message: "Database Deleted",
                        okButtonText: "OK",
                    });
                });
        },
        deleteFiles() {
<<<<<<< HEAD
            const rootFolder = knownFolders.documents()
            const diagnosticsFolder = rootFolder.getFolder('diagnostics')
            const firmwareFolder = rootFolder.getFolder('firmware')
            const dataFolder = rootFolder.getFolder('FieldKitData')

            return Promise.all([firmwareFolder.remove(), diagnosticsFolder.remove(), dataFolder.remove()])
                .catch(_ => {
                    console.log('Error removing data folder', err.stack)

                    alert({
                        title: 'Developer',
                        message: 'Error removing files!',
                        okButtonText: 'OK',
=======
            const firmwareFolder = knownFolders.documents().getFolder("firmware");

            return firmwareFolder.remove().then(() => {
                const dataFolder = knownFolders.currentApp().getFolder("FieldKitData");

                return dataFolder
                    .remove()
                    .then(() => {
                        console.log("Data folder successfully deleted");

                        alert({
                            title: "Developer",
                            message: "Files removed!",
                            okButtonText: "OK",
                        });
>>>>>>> 5e17e455
                    })
                })
                .then(_ => {
                    console.log('Data folder successfully deleted')

<<<<<<< HEAD
                    alert({
                        title: 'Developer',
                        message: 'Files removed!',
                        okButtonText: 'OK',
                    })
                })
=======
                        alert({
                            title: "Developer",
                            message: "Error removing files!",
                            okButtonText: "OK",
                        });
                    });
            });
>>>>>>> 5e17e455
        },
        scan(front) {
            new BarcodeScanner()
                .scan({
                    cancelLabel: "EXIT. Also, try the volume buttons!", // iOS only, default 'Close'
                    cancelLabelBackgroundColor: "#333333", // iOS only, default '#000000' (black)
                    showFlipCameraButton: true, // default false
                    showTorchButton: true, // iOS only, default false
                    torchOn: false, // launch with the flashlight on (default false)
                    resultDisplayDuration: 500, // Android only, default 1500 (ms), set to 0 to disable echoing the scanned text
                    beepOnScan: true, // Play or Suppress beep on scan (default true)
                    openSettingsIfPermissionWasPreviouslyDenied: true, // On iOS you can send the user to the settings app if access was previously denied
                    closeCallback: () => {
                        // console.log("Scanner closed @ " + new Date().getTime());
                    },
                })
                .then(
                    result => {
                        // console.log("--- scanned: " + result.text);
                        // Note that this Promise is never invoked when a 'continuousScanCallback' function is provided
                        setTimeout(() => {
                            alert({
                                title: "Scan result",
                                message: "Format: " + result.format + ",\nValue: " + result.text,
                                okButtonText: "OK",
                            });
                        }, 200);
                    },
                    errorMessage => {
                        // console.log("No scan. " + errorMessage);
                    }
                );
        },

        doScanWithBackCamera() {
            this.scan(false);
        },
    },
};
</script>

<style scoped lang="scss">
// Start custom common variables
@import "../app-variables";
// End custom common variables

// Custom styles
.spacer {
    border-top-color: $fk-gray-border;
    border-top-width: 2;
}
.drop-down {
    padding: 8;
    background-color: white;
    border-width: 1;
    border-radius: 4;
    border-color: $fk-gray-lighter;
}
</style><|MERGE_RESOLUTION|>--- conflicted
+++ resolved
@@ -242,58 +242,30 @@
                 });
         },
         deleteFiles() {
-<<<<<<< HEAD
-            const rootFolder = knownFolders.documents()
-            const diagnosticsFolder = rootFolder.getFolder('diagnostics')
-            const firmwareFolder = rootFolder.getFolder('firmware')
-            const dataFolder = rootFolder.getFolder('FieldKitData')
+            const rootFolder = knownFolders.documents();
+            const diagnosticsFolder = rootFolder.getFolder("diagnostics");
+            const firmwareFolder = rootFolder.getFolder("firmware");
+            const dataFolder = rootFolder.getFolder("FieldKitData");
 
             return Promise.all([firmwareFolder.remove(), diagnosticsFolder.remove(), dataFolder.remove()])
                 .catch(_ => {
-                    console.log('Error removing data folder', err.stack)
+                    console.log("Error removing files", err.stack);
 
                     alert({
-                        title: 'Developer',
-                        message: 'Error removing files!',
-                        okButtonText: 'OK',
-=======
-            const firmwareFolder = knownFolders.documents().getFolder("firmware");
-
-            return firmwareFolder.remove().then(() => {
-                const dataFolder = knownFolders.currentApp().getFolder("FieldKitData");
-
-                return dataFolder
-                    .remove()
-                    .then(() => {
-                        console.log("Data folder successfully deleted");
-
-                        alert({
-                            title: "Developer",
-                            message: "Files removed!",
-                            okButtonText: "OK",
-                        });
->>>>>>> 5e17e455
-                    })
+                        title: "Developer",
+                        message: "Error removing files!",
+                        okButtonText: "OK",
+                    });
                 })
                 .then(_ => {
-                    console.log('Data folder successfully deleted')
-
-<<<<<<< HEAD
+                    console.log("Files deleted");
+
                     alert({
-                        title: 'Developer',
-                        message: 'Files removed!',
-                        okButtonText: 'OK',
-                    })
-                })
-=======
-                        alert({
-                            title: "Developer",
-                            message: "Error removing files!",
-                            okButtonText: "OK",
-                        });
-                    });
-            });
->>>>>>> 5e17e455
+                        title: "Developer",
+                        message: "Files removed!",
+                        okButtonText: "OK",
+                    });
+                });
         },
         scan(front) {
             new BarcodeScanner()
