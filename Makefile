ANDROID ?= $(HOME)/Android/Sdk/tools/bin
APP ?= ./

NSSQLITE = nativescript-sqlite-commercial-1.3.2.tgz

default: setup test

setup: .setup-completed $(APP)/app/secrets.ts $(APP)/node_modules
	mkdir -p backup

.setup-completed:
	$(ANDROID)/sdkmanager --verbose "system-images;android-25;google_apis;x86"
	$(ANDROID)/sdkmanager --verbose "system-images;android-26;google_apis;x86"
	$(ANDROID)/sdkmanager --verbose "system-images;android-27;google_apis;x86"
	$(ANDROID)/sdkmanager --verbose "system-images;android-28;google_apis;x86"
	$(ANDROID)/sdkmanager --verbose "platforms;android-28"
	$(ANDROID)/sdkmanager --verbose "emulator"
	echo | $(ANDROID)/avdmanager create avd --force -n test -k "system-images;android-26;google_apis;x86"
	touch .setup-completed
	pip3 install requests

refresh-cms-data:
	ts-node tools/verify-data.ts

update:
	$(ANDROID)/sdkmanager --update --verbose

emulator:
	sudo $(ANDROID)/../emulator -avd test

$(APP)/app/secrets.ts: $(APP)/app/secrets.ts.template
	cp $^ $@

prettier:
	prettier --write "$(APP)/app/**/*.{ts,js,css,json,vue}"

$(APP)/node_modules:
	rm -rf $(APP)/node_modules/*/.git $(APP)/node_modules/fk-*-protocol
	cd $(APP) && npm install
	git config core.hooksPath .githooks

jenkins: setup
	rm -rf $(APP)/node_modules
	cd $(APP) && npm install
	cd $(APP) && npm test

clean-secrets:
	rm -rf $(APP)/app/secrets.ts

platform-libraries:
	if [ -f $(NSSQLITE) ]; then                           \
<<<<<<< HEAD
		ns plugin add $(NSSQLITE);                    \
=======
		tns plugin add $(NSSQLITE);                   \
>>>>>>> fead93bd
		mkdir -p backup;                              \
		mv $(NSSQLITE) backup/$(NSSQLITE);            \
	fi

android-release: setup
	rm -rf $(APP)/node_modules/*/.git
	rm -rf $(APP)/node_modules/nativescript-conservify
	rm -rf $(APP)/node_modules/fk-*-protocol
	jq '.nativescript.id = "com.fieldkit"' $(APP)/package.json > $(APP)/package.json.temp
	mv $(APP)/package.json.temp $(APP)/package.json
	npm install
	$(MAKE) refresh-cms-data || true
	$(MAKE) platform-libraries
	cd $(APP) && tns build android --release --env.sourceMap --key-store-path $(FK_APP_RELEASE_STORE_FILE) --key-store-password $(FK_APP_RELEASE_STORE_PASSWORD) --key-store-alias $(FK_APP_RELEASE_KEY_ALIAS) --key-store-alias-password $(FK_APP_RELEASE_KEY_PASSWORD)
	cd $(APP) && tns build android --release --env.sourceMap --key-store-path $(FK_APP_RELEASE_STORE_FILE) --key-store-password $(FK_APP_RELEASE_STORE_PASSWORD) --key-store-alias $(FK_APP_RELEASE_KEY_ALIAS) --key-store-alias-password $(FK_APP_RELEASE_KEY_PASSWORD) --aab

ios-release: setup
	security list-keychains
	security lock-keychain login.keychain
	security unlock-keychain -p $(APP_IOS_KEYCHAIN_PASSWORD) login.keychain
	security show-keychain-info login.keychain
	rm -rf $(APP)/node_modules/*/.git
	rm -rf $(APP)/node_modules/nativescript-conservify
	rm -rf $(APP)/node_modules/fk-*-protocol
	npm install
	$(MAKE) refresh-cms-data || true
	if [ -d $(APP)/platforms/ios ]; then                \
		cd $(APP) && tns platform clean ios || true    ;\
	else                                                \
		cd $(APP) && tns platform add ios || true      ;\
	fi
	$(MAKE) platform-libraries
	cd $(APP) && ns build ios --provision || true
	cd $(APP) && ns build ios --team-id || true
	cd $(APP) && ns build ios --provision "Conservify Ad Hoc (2020/01)" --for-device --env.sourceMap
	cd $(APP) && ns build ios --provision "Conservify Ad Hoc (2020/01)" --for-device --release --env.sourceMap

android-logs:
	adb logcat | grep -i " JS" | grep -v NSVue

android-logs-verbose:
	adb logcat | grep -i " JS"

<<<<<<< HEAD
android-debug: setup refresh-data
	cd $(APP) && ns platform add android || true
	$(MAKE) platform-libraries
	cd $(APP) && ns debug android --bundle --no-hmr | grep -v NSVue

ios-debug: setup refresh-data
	cd $(APP) && ns platform add ios || true
	$(MAKE) platform-libraries
	cd $(APP) && ns debug ios --bundle --no-hmr | grep -v NSVue | grep -v boringssl
=======
android-debug: setup
	cd $(APP) && tns platform add android || true
	$(MAKE) platform-libraries
	cd $(APP) && tns debug android --no-hmr | grep -v NSVue

ios-debug: setup
	cd $(APP) && tns platform add ios || true
	$(MAKE) platform-libraries
	cd $(APP) && tns debug ios --no-hmr | grep -v NSVue | grep -v boringssl
>>>>>>> fead93bd

clean:
	rm -rf $(APP)/node_modules
	rm -rf $(APP)/platforms

images:
	for a in $(APP)/app/images/Icon*.svg; do  \
		SOURCE=../$$a;    \
		DIR=`dirname $$a`; \
		PNG=`basename $$a .svg`.png; \
		OUTPUT=../$$DIR/$$PNG;   \
		(cd $(APP) && node_modules/.bin/svgexport $$SOURCE $$OUTPUT 16x); \
  done; \
	for a in $(APP)/app/images/*logo*.svg; do  \
		SOURCE=../$$a;    \
		DIR=`dirname $$a`; \
		PNG=`basename $$a .svg`.png; \
		OUTPUT=../$$DIR/$$PNG;   \
		(cd $(APP) && node_modules/.bin/svgexport $$SOURCE $$OUTPUT 2x); \
  done; \

test: setup
	jest --silent

watch: setup
	jest --silent --watch

update-third-party:
	third-party/update.sh<|MERGE_RESOLUTION|>--- conflicted
+++ resolved
@@ -49,11 +49,7 @@
 
 platform-libraries:
 	if [ -f $(NSSQLITE) ]; then                           \
-<<<<<<< HEAD
 		ns plugin add $(NSSQLITE);                    \
-=======
-		tns plugin add $(NSSQLITE);                   \
->>>>>>> fead93bd
 		mkdir -p backup;                              \
 		mv $(NSSQLITE) backup/$(NSSQLITE);            \
 	fi
@@ -97,27 +93,15 @@
 android-logs-verbose:
 	adb logcat | grep -i " JS"
 
-<<<<<<< HEAD
-android-debug: setup refresh-data
+android-debug: setup
 	cd $(APP) && ns platform add android || true
 	$(MAKE) platform-libraries
 	cd $(APP) && ns debug android --bundle --no-hmr | grep -v NSVue
 
-ios-debug: setup refresh-data
+ios-debug: setup
 	cd $(APP) && ns platform add ios || true
 	$(MAKE) platform-libraries
 	cd $(APP) && ns debug ios --bundle --no-hmr | grep -v NSVue | grep -v boringssl
-=======
-android-debug: setup
-	cd $(APP) && tns platform add android || true
-	$(MAKE) platform-libraries
-	cd $(APP) && tns debug android --no-hmr | grep -v NSVue
-
-ios-debug: setup
-	cd $(APP) && tns platform add ios || true
-	$(MAKE) platform-libraries
-	cd $(APP) && tns debug ios --no-hmr | grep -v NSVue | grep -v boringssl
->>>>>>> fead93bd
 
 clean:
 	rm -rf $(APP)/node_modules
