--- conflicted
+++ resolved
@@ -139,11 +139,7 @@
                 }),
             ]);
         },
-<<<<<<< HEAD
-        goToDeploy(ev) {
-=======
         goToDeploy() {
->>>>>>> 8a47f553
             return this.$navigateTo(routes.deploy.start, {
                 props: {
                     stationId: this.stationId,
