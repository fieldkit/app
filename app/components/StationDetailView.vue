--- conflicted
+++ resolved
@@ -245,79 +245,6 @@
             this.stopProcesses();
         },
 
-<<<<<<< HEAD
-=======
-        getFromDatabase() {
-            dbInterface.getStation(this.paramId).then(this.getModules).then(this.setupModules).then(this.completeSetup);
-        },
-
-        respondToUpdates() {
-            this.$stationMonitor.subscribe(stations => {
-                if (!this.currentStation) {
-                    console.log("view has no station");
-                    return Promise.resolve();
-                }
-
-                const station = _(stations)
-                    .filter(s => Number(s.id) == this.paramId)
-                    .first();
-                if (!station) {
-                    return Promise.resolve();
-                }
-
-                this.currentStation.connected = station.connected;
-                return dbInterface.getModules(this.paramId).then(this.setupModules).then(this.updateModules);
-            });
-
-            this.$stationMonitor.subscribe(stations => {
-                const station = _(stations).filter(s => Number(s.id) == this.paramId);
-                if (station.some()) {
-                    this.$refs.statusBox.updateStatus(station.first());
-                    this.$refs.moduleList.updateReadings(station.first().readings);
-                }
-            });
-        },
-
-        getModules(stations) {
-            if (stations.length == 0) {
-                // adding to db in background hasn't finished yet,
-                // wait a few seconds and try again
-                // jacob: This delay is kind of ugly, would love to remove this.
-                return promiseAfter(2000).then(() => {
-                    return this.getFromDatabase();
-                });
-            }
-            this.currentStation = stations[0];
-            // update via stationMonitor
-            let listStation = this.stations.find(s => {
-                return s.deviceId == this.currentStation.deviceId;
-            });
-            if (listStation) {
-                this.currentStation.connected = listStation.connected;
-            }
-            return dbInterface.getModules(this.currentStation.id);
-        },
-
-        getSensors(moduleObject) {
-            moduleObject.sensorObjects = [];
-            return dbInterface.getSensors(moduleObject.deviceId).then(sensors => {
-                moduleObject.sensorObjects = sensors;
-            });
-        },
-
-        setupModules(modules) {
-            this.currentStation.moduleObjects = modules;
-            return Promise.all(this.currentStation.moduleObjects.map(this.getSensors)).catch(err => {
-                console.log(`swallowing setupModules error ${err}`);
-                return [];
-            });
-        },
-
-        updateModules() {
-            this.$refs.moduleList.updateModules(this.currentStation.moduleObjects);
-        },
-
->>>>>>> 98ae8f95
         completeSetup() {
             this.loading = false;
             clearInterval(this.intervalTimer);
