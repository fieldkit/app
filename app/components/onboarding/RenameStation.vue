--- conflicted
+++ resolved
@@ -109,26 +109,15 @@
         };
     },
     computed: {
-<<<<<<< HEAD
-        currentStation() {
-=======
         currentStation(): LegacyStation {
->>>>>>> bcd73a90
             return this.$s.getters.legacyStations[this.stationId];
         },
     },
     methods: {
-<<<<<<< HEAD
-        onPageLoaded(rgs) {
-            this.form.name = this.currentStation.name;
-        },
-        rename() {
-=======
         onPageLoaded(): void {
             this.form.name = this.currentStation.name;
         },
         async rename(): Promise<void> {
->>>>>>> bcd73a90
             if (!this.validate()) {
                 return;
             }
@@ -157,11 +146,7 @@
                 },
             });
         },
-<<<<<<< HEAD
-        validate() {
-=======
         validate(): boolean {
->>>>>>> bcd73a90
             this.form.v = {
                 required: false,
                 long: false,
@@ -173,19 +158,11 @@
             this.form.v = _.extend(this.form.v, validateStationName(this.form.name));
             return !this.form.v.any;
         },
-<<<<<<< HEAD
-        clearName() {
-            this.form.name = "";
-        },
-        skip() {
-            return this.$navigateTo(routes.stations, { clearHistory: true });
-=======
         clearName(): void {
             this.form.name = "";
         },
-        async skip(this: any): Promise<void> {
-            await this.$navigateTo(routes.stations, {});
->>>>>>> bcd73a90
+        async skip() {
+            await this.$navigateTo(routes.stations, { clearHistory: true });
         },
     },
 });
