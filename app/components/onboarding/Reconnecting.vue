--- conflicted
+++ resolved
@@ -54,13 +54,8 @@
             });
         },
         back(): void {},
-<<<<<<< HEAD
-        skip(): Promise<any> {
-            return this.$navigateTo(routes.stations, { clearHistory: true });
-=======
         async skip(): Promise<void> {
-            await this.$navigateTo(routes.stations, {});
->>>>>>> bcd73a90
+            await this.$navigateTo(routes.stations, { clearHistory: true });
         },
     },
 });
