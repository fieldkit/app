--- conflicted
+++ resolved
@@ -61,7 +61,7 @@
         </StackLayout>
         <AbsoluteLayout v-if="!station.connected" width="170" class="p-8 bordered-container" verticalAlignment="top">
             <GridLayout rows="auto, auto" columns="40,*">
-                <Image v-if="!stationAP" width="35" src="~/images/Icon_Wifi_Not_Connected.png" rowSpan="2" col="0" />
+                <Image v-if="stationAP" width="35" src="~/images/Icon_Wifi_Not_Connected.png" rowSpan="2" col="0" />
                 <Image v-if="!stationAP" width="35" src="~/images/Icon_Wifi_Not_Connected.png" rowSpan="2" col="0" />
                 <Label row="0" col="1" class="m-l-10 size-12" :text="_L('notConnected')" />
                 <Label class="m-l-10 m-r-5 size-10 lighter" :text="lastSeen" row="1" col="1" />
@@ -69,13 +69,8 @@
         </AbsoluteLayout>
         <AbsoluteLayout v-if="station.connected" width="170" class="p-8 bordered-container" verticalAlignment="top">
             <GridLayout rows="auto" columns="30,*">
-<<<<<<< HEAD
-                <Image v-if="networkAP" width="25" src="~/images/Icon_Connected_AP.png" rowSpan="2" col="0" />
-                <Image v-if="!networkAP" width="25" src="~/images/Icon_Wifi_Connected.png" rowSpan="2" col="0" />
-=======
+                <Image v-if="stationAP" width="25" src="~/images/Icon_Connected_AP.png" rowSpan="2" col="0" />
                 <Image v-if="!stationAP" width="25" src="~/images/Icon_Wifi_Connected.png" rowSpan="2" col="0" />
-                <Image v-if="!stationAP" width="25" src="~/images/Icon_Wifi_Connected.png" rowSpan="2" col="0" />
->>>>>>> 346dea92
                 <Label v-if="displayedSSID" row="0" col="1" class="m-l-10 size-12" :text="_L('wifi') + ': ' + displayedSSID" />
                 <Label v-else row="0" col="1" class="m-l-10 size-12" :text="_L('wifi') + ': ...'" />
             </GridLayout>
@@ -178,13 +173,8 @@
             const currentSSID = this.$s.state.phone.network?.ssid || null;
             return currentSSID && currentSSID.length > 10 ? currentSSID.substr(0, 10) + "..." : currentSSID;
         },
-<<<<<<< HEAD
-        networkAP(): boolean {
-            return !!this.$s.state.phone.network?.ap;
-=======
         stationAP(): boolean {
             return Boolean(this.$s.state.phone.network?.ap);
->>>>>>> 346dea92
         },
     },
     mounted(): void {
