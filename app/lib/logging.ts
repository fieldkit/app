import _ from "lodash";
import moment from "moment";
import Bluebird from "bluebird";
import { Trace, knownFolders } from "@nativescript/core";
import Vue from "vue";
import { AuthenticationError } from "./errors";
import { crashlytics } from "@nativescript/firebase/crashlytics";
import { analytics } from "@nativescript/firebase/analytics";

const SaveInterval = 10000;
const logs: string[][] = [];
const originalConsole = {
    log: console.log,
};
const MaximumLogSize = 1024 * 1024 * 5;

function getPrettyTime() {
    return moment().format();
}

function getLogsFile() {
    return knownFolders.documents().getFolder("diagnostics").getFile("logs.txt");
}

function getExistingLogs(file) {
    if (file.size < MaximumLogSize) {
        return file.readTextSync() || "";
    }
    return "";
}

function flush() {
    const appending = _(logs)
        .map((log) => {
            return scrubMessage(_(log).join(" ")) + "\n";
        })
        .join("");

    logs.length = 0; // Empty logs.

    return new Promise((resolve, reject) => {
        const file = getLogsFile();
        const existing = getExistingLogs(file);
        const replacing = existing + appending + "\n";

        file.writeTextSync(replacing, (err) => {
            if (err) {
                reject(err);
            }
        });

        resolve();
    });
}

export function copyLogs(where) {
    return flush().then(() => {
        return new Promise((resolve, reject) => {
            const file = getLogsFile();
            const existing = file.readTextSync();

            where.writeTextSync(existing, (err) => {
                if (err) {
                    reject(err);
                }
            });

            originalConsole.log("copied", existing.length, where.path);

            resolve();
        });
    });
}

function configureGlobalErrorHandling() {
    try {
        Trace.setErrorHandler({
            handlerError(err) {
                analytics.logEvent({
                    key: "app_error",
                });
                console.log("error", err, err ? err.stack : null);
            },
        });

        Trace.enable();

<<<<<<< HEAD
        Promise.onPossiblyUnhandledRejection((reason: Error, promise: Promise) => {
=======
        Bluebird.onPossiblyUnhandledRejection((reason: Error, promise: Promise<any>) => {
>>>>>>> 443e42ff
            if (reason instanceof AuthenticationError) {
                console.log("onPossiblyUnhandledRejection", reason);
            } else {
                if (/Animation cancelled/.test(reason.message)) {
                    console.log("onPossiblyUnhandledRejection", reason);
                } else {
                    console.log("onPossiblyUnhandledRejection", reason, reason ? reason.stack : null);
                }
            }
        });

        /*
        Promise.onUnhandledRejectionHandled((promise: Promise<any>) => {
            console.log("onUnhandledRejectionHandled");
        });
		*/

        // err: error trace
        // vm: component in which error occured
        // info: Vue specific error information such as lifecycle hooks, events etc.
        /*
        Vue.config.errorHandler = (err, vm, info) => {
            console.log("vuejs error:", err, err ? err.stack : null);
        };
		*/

        Vue.config.warnHandler = (msg, vm, info) => {
            console.log("vuejs warning:", msg);
        };
    } catch (e) {
        console.log("startup error", e, e ? e.stack : null);
    }

    return Promise.resolve();
}

function scrubMessage(message: string): string {
    return message.replace(/Bearer [^\s"']+/, "");
}

function wrapLoggingMethod(method) {
    const original = console[method];
    console[method] = function () {
        try {
            const errors: Error[] = [];
            const args = Array.prototype.slice.apply(arguments);
            const time = getPrettyTime();

            // Prepend time to the unaltered arguments we were
            // given and just log those using the original, we do
            // this before the persisted logging cause that may
            // throw errors and this helps fix them.
            args.unshift(time);
            if (original.apply) {
                original.apply(console, args);
            } else {
                original(args.join(" ")); // IE
            }

            // This takes args and gets good string representations
            // for them, filling up the parts arary, beginning with
            // the time.
            const parts = [time];
            for (let i = 0; i < args.length; i++) {
                const arg = args[i];
                if (arg instanceof Error) {
                    parts.push(arg.message);
                    if (arg.stack) parts.push(arg.stack);
                    errors.push(arg);
                } else if (typeof arg === "string") {
                    parts.push(arg.trim());
                } else {
                    try {
                        parts.push(JSON.stringify(arg));
                    } catch (e) {
                        originalConsole.log("[logging error]", e);
                    }
                }
            }

            // Append to our global logs array.
            logs.push(parts.slice());

            // Send string only representations to Crashlytics,
            // removing time since they do that for us.
            parts.shift();
            try {
                crashlytics.log(scrubMessage(parts.join(" ")));
            } catch (e) {
                originalConsole.log("crashlytics", e);
            }

            errors.forEach((error) => {
                // crashlytics.error(error);
            });
        } catch (e) {
            originalConsole.log(e);
        }
    };
}

export default function initializeLogging(info) {
    // NOTE: http://tobyho.com/2012/07/27/taking-over-console-log/
    const globalAny: any = global;
    if (globalAny.TNS_ENV === "test") {
        return;
    }

    console.log("saving logs");

    const methods = ["log", "warn", "error"];
    for (let i = 0; i < methods.length; i++) {
        wrapLoggingMethod(methods[i]);
    }

    setInterval(flush, SaveInterval);

    configureGlobalErrorHandling();

    return Promise.resolve();
}<|MERGE_RESOLUTION|>--- conflicted
+++ resolved
@@ -85,11 +85,7 @@
 
         Trace.enable();
 
-<<<<<<< HEAD
-        Promise.onPossiblyUnhandledRejection((reason: Error, promise: Promise) => {
-=======
         Bluebird.onPossiblyUnhandledRejection((reason: Error, promise: Promise<any>) => {
->>>>>>> 443e42ff
             if (reason instanceof AuthenticationError) {
                 console.log("onPossiblyUnhandledRejection", reason);
             } else {
