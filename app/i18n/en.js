// prettier-ignore
module.exports = {
    // Include module and sensor names
    ...require('./modules.en'),
    // AssembleStationView.vue
    notIncluded: "not included",
    welcome: "Welcome!",
    mobileAppIntro: "Our mobile app makes it easy to set up and deploy your FieldKit station.",
    getStarted: "Get Started",
    skipInstructions: "Skip instructions",
    assembleStation: "Assemble Station",
    haveEverything: "Do You Have Everything?",
    assembleStep1: "Check that you have all of the necessary parts to assemble your FieldKit.",
    assembleStep2: "Place your core board and radio board together.",
    assembleStep3: "Take the combined core board and radio board and attach it to the back plane.",
    assembleStep4: "Attach your individual modules to the back plane, then secure them with screws.",
    assembleStep5: "Take all of your attached components and place them inside the station enclosure. Secure the system down with screws.",
    assembleStep6: 'Attach the battery at the top of the radio board where it says "BATTERY."',
    assembleStep7: 'Insert the button cord to the radio board into the port labeled "BTN."',
    assembleStep8: "Plug in your micro USB cable to charge the station battery.",
    assembleStep9: 'Make sure that the switch is in the "On" position. Leave plugged in to charge for an hour.',
    assembleStep10: "Station Assembled",
    enclosure: "Enclosure",
    radioBoard: "Radio board",
    coreBoard: "Core board",
    backPlane: "Back plane",
    moduleParts: "Module(s)",
    battery: "battery",
    screws: "Screws",
    microCable: "Micro USB cable",
    screwdriver: "Screwdriver",
    // ConnectStationCheck.vue
    connecting: "Connecting",
    // ConnectStationError.vue
    havingProblems: "Having Problems Connecting?",
    problemStep1: "Press the WiFi button again",
    problemStep2: "Turn on station's WiFi access point directly from the station settings menu",
    problemStep3: "If you are still having trouble get help at our support and troubleshooting center",
    tryAgain: "Try Again",
    skipStep: "Skip this step",
    noModulesConnected: "No Modules Connected",
    noModulesInstruction: "Complete your FieldKit Station by adding sensor modules.",
    addModules: "Add Modules",
    continueWithoutModules: "Continue without modules",
    // ConnectStationForm.vue
    savedNetworks: "Saved WiFi Networks",
    noSavedNetworks: "No saved networks",
    show: "Show",
    hide: "Hide",
    changeStationName: "Change your FieldKit station name?",
    changeStationNameInstruction: "You can change the name or leave it the same. You can always change it later.",
    saveNewName: "Save New Name",
    stationNameHint: "Enter a name for your station",
    reconnectToStation: "Reconnect to your FieldKit Station",
    yourWifi: "Your WiFi Network",
    wifiStep1: "Enter the name and password of the WiFi network you would like to connect your FieldKit station to.",
    wifiStep2: "Unfortunately, only 2.4GHz WiFi is currently supported and both fields are case sensitive.",
    next: "Next",
    networkNameHint: "Enter WiFi network name",
    networkPasswordHint: "Enter network password",
    // ConnectStationList.vue
    selectYourStation: "Select Your Station",
    selectStationInstruction: "We found FieldKit Stations. Choose the station you want to connect to.",
    noStationTryAgain: "Don't see your station? Try again.",
    // ConnectStationModules.vue
    connect: "Connect",
    setup: "Set Up",
    fetchingStationInfo: "Fetching station information",
    uncalibrated: "Uncalibrated",
    noCalibrationNeeded: "No calibration needed",
    calibrated: "Calibrated",
    startCalibrationStep1: "Let's set up your station before you deploy!",
    startCalibrationStep2: "To complete setup, calibrate each sensor module for accurate data readings.",
    done: "Done",
    setupLater: "Set up later",
    endCalibrationStep: "Your FieldKit station setup is complete.",
    // ConnectStationView.vue
    fieldkitWifi: "FieldKit Station WiFi",
    introConnectStep1: "Your FieldKit station has its own WiFi signal, acting as a hotspot and allowing connection to your mobile device.",
    introConnectStep2: "Confirm that your station WiFi is on by pressing the external WiFi button.",
    connectYourStation: "Connect your FieldKit Station",
    connectStep1: "To connect to your station, go to your mobile phone WiFi settings and select the station's WiFi name as displayed on the station screen.",
    chooseWifiSettings: "Choose WiFi Settings",
    chooseWifiInstruction: "Choose how you would like to sync your data",
    stationWifi: "Station WiFi (default)",
    stationWifiInfo: "Your FieldKit station has its own WiFi signal, acting as a hotspot and allowing connection to a mobile device",
    yourWifiInfo: "Connect your FieldKit station to your own WiFi network to sync data with the FieldKit portal directly. Unfortunately, only 2.4GHz WiFi is currently supported.",
    reconnectInstruction: "To reconnect to your station, go to your mobile phone WiFi settings and select the station's new WiFi name as displayed on the station screen.",
    // Recalibrate.vue
    goToStations: "Go to Stations",
    // StationSettingsCaptureSchedule.vue
    // StationSettingsConnectionNote.vue
    mustBeConnected: "Note: You must be connected to the station to make this change.",
    // StationSettingsEndDeploy.vue
    notCurrentlyRecording: "is not currently recording.",
    areYouSureStopRecording: "Are you sure you want to stop recording?",
    // StationSettingsFirmware.vue
    firmware: "Firmware",
    stationFirmwareVersion: "Station firmware version",
    firmwareNumber: "Firmware number",
    appFirmwareVersion: "App has firmware version",
    upToDate: "You're up to date!",
    additionalInfo: "Additional information",
    firmwareBuild: "Firmware build",
    deviceId: "Device ID",
    // StationSettingsGeneral.vue
    general: "General",
    stationName: "Station Name",
    // StationSettingsLoRa.vue
    longRangeNetwork: "Long Range Network",
    // StationSettingsModule.vue
    moduleTitle: "Module",
    calibration: "Calibration",
    calibrateSensor: "Calibrate Sensor",
    calibrationRecommendation: "Calibrate your sensor any time. It is recommended to calibrate every 6 months to a year.",
    noCalibrationNeededSensor: "No calibration needed for this sensor.",
    // StationSettingsModuleList.vue
    modulesTitle: "Modules",
    // StationSettingsName.vue
    saveName: "Save Name",
    // StationSettingsNetworks.vue
    networks: "Networks",
    wifi: "WiFi",
    lora: "LoRa",
    // StationSettingsView.vue
    stationSettings: "Station Settings",
    // StationSettingsWiFi.vue
    network: "Network",
    uploadSchedule: "Upload Schedule",
    // StationSettingsWiFiNetwork.vue
    wifiNetwork: "WiFi Network",
    maxTwoNetworksWarning: "A maximum of two WiFi networks can be saved. Please remove one if you would like to add another.",
    uploadConfigUpdated: "Upload configuration has been updated.",
    unableToUpdate: "Unable to update",
    pleaseLogin: "Please log in to perform this action.",
    noteNeedInternet: "Note: you need to be connected to the internet in order to perform this action.",
    configuredToUploadDirectly: "Your station is currently configured to upload data directly over WiFi.",
    uploadViaApp: "Upload via App",
    noteUploadDirectlyOption: "If desired, you can set your station to upload data directly over WiFi.",
    uploadOverWifi: "Upload over WiFi",
    areYouSureRemoveNetwork: "Are you sure you want to remove this network?",
    // StationSettingsWiFiSchedule.vue
    // UpgradeFirmwareModal.vue
    upgradeInProcess: "Upgrading station firmware. Thank you for your patience.",
    noLocalFirmwareOffline: "No local firmware and you're offline so none can be downloaded.",
    downloadingFirmware: "Downloading firmware.",
    upgradeDone: "Upgrade done, your station is now restarting.",
    downloaded: "Downloaded.",
    // AppSettingsView.vue
    fieldkitSettings: "FieldKit Settings",
    // CalibrationView.vue
    stationDisconnectedTapHere: "Station disconnected. Tap here to reconnect.",
    expectedValue: "Expected value",
    calibrationFailed: "Calibration Failed",
    calibrationErrorOccured: "Looks like an error occured. Try calibration again now or try later if you prefer.",
    calibrateLater: "Calibrate later",
    waterPh: "Water pH",
    chooseCalibrationType: "Choose calibration type",
    choosePhInstruction: "Would you like to perform quick calibration or three-point calibration?",
    quickCalibration: "Quick calibration",
    threePointCalibration: "Three-point calibration",
    quickPhCalibration: "Quick pH Calibration",
    haveYourQuickSolution: "Make sure you have your quick calibration pH solution.",
    rinseWithDeionizedWater: "Rinse probe off with de-ionized water.",
    placeProbeInSolutionWithTemp: "Place probe inside cup with solution. Make sure water temperature is also inside solution.",
    startTimer: "Start Timer",
    calibrate: "Calibrate",
    makeSureYouHavePhFluids: "Make sure you have your pH calibration fluids for pH levels 7, 4, and 10.",
    midPointCalibration: "Mid-point Calibration",
    placeProbeIn7Solution: "Place probe inside cup with 7.0 solution. Make sure water temperature is also inside solution.",
    lowPointCalibration: "Low-point Calibration",
    placeProbeIn4Solution: "Place probe inside cup with 4.0 solution. Make sure water temperature is also inside solution.",
    highPointCalibration: "High-point Calibration",
    placeProbeIn10Solution: "Place probe inside cup with 10.0 solution. Make sure water temperature is also inside solution.",
    waterDissolvedOxygen: "Water Dissolved Oxygen",
    dissolvedOxygenCalibration: "Dissolved Oxygen Calibration",
    dryProbeBefore: "Make sure you dry your probe before calibration.",
    holdProbeOut: "Hold probe out in the atmosphere.",
    waterConductivity: "Water Electrical Conductivity",
    part1Dry: "Part 1: Dry Conductivity Calibration",
    part2Wet: "Part 2: Wet Conductivity Calibration",
    haveYourConductivitySolution: "Make sure you have your conductivity solution.",
    placeInAndStabilizeWithTemp: "Place probe inside cup with solution and let the readings stabilize. Make sure water temperature is also inside solution.",
    // ConfigureCaptureInterval.vue
    dataCaptureSchedule: "Data Capture Schedule",
    dataCaptureNotice: "Frequent data capture drains the battery at a quicker rate",
    scheduled: "Scheduled",
    basic: "Basic",
    captureTime: "Capture Time",
    start: "Start",
    startBeforeEnd: "Start must be before end",
    end: "End",
    endAfterStart: "End must be after start",
    every: "Every",
    intervalRequired: "Interval must not be blank.",
    intervalTooSmall: "Interval must be at least one minute.",
    intervalNotNumber: "Interval must be a number.",
    addTime: "Add Time",
    second: "second",
    seconds: "seconds",
    minute: "minute",
    minutes: "minutes",
    hour: "hour",
    hours: "hours",
    day: "day",
    days: "days",
    week: "week",
    weeks: "weeks",
    month: "month",
    months: "months",
    year: "year",
    years: "years",
    saveStartTime: "Save Start Time",
    saveEndTime: "Save End Time",
    // DataSyncView.vue
    dataSync: "Data Sync",
    totalDownAndUploaded: "total readings down & uploaded",
    totalDownloaded: "total readings downloaded",
    totalUploaded: "total readings uploaded",
    lastDownUpload: "Last down/upload",
    lastDownload: "Last download",
    lastUpload: "Last upload",
    downloading: "Downloading",
    notConnectedToStation: "Not connected to station",
    checkingDownload: "Checking for data to download...",
    readings: "Readings",
    waitingToUpload: "Waiting to upload",
    toUpload: "to upload",
    failedCheckConnection: "Unable to upload. Are you connected to the internet?",
    uploadSuccessful: "Upload successful",
    uploaded: "Uploaded",
    uploading: "Uploading",
    loginPrompt: "You're not logged in. Would you like to login so that you can upload your data?",
    yes: "Yes",
    notNow: "Not Now",
    // DeployMapView.vue
    stationDisconnected: "Station disconnected.",
    nameYourLocation: "Name your location",
    locationRequired: "Location is a required field.",
    locationOver255: "Location must be less than 256 letters.",
    locationNotPrintable: "Location has invalid letters, acceptable letters are A-Z, 0-9 and \"~!@#$%^&*()-.'`",
    continue: "Continue",
    deployment: "Deployment",
    // DeployNotesView.vue
    fieldNote: "Field Note",
    fieldNotes: "Field Notes",
    photoDescription: "Photo Description",
    describePhoto: "Describe what is in the photo",
    complete: "Complete",
    provideDetails: "Help your community better understand their environment. Field notes can improve communication, troubleshooting and data insights.",
    photosRequired: "Photos (1 required)",
    photosInstruction: "A picture speaks a thousand words.",
    additionalNotes: "Additional Notes",
    addDetails: "Anything else? Capture more notes at any time.",
    addNote: "Add Note",
    save: "Save",
    studyObjective: "Study Objective",
    studyObjectiveInstruction: "What are your goals?",
    siteLocation: "Purpose of Site Location",
    siteLocationInstruction: "Why did you pick this spot?",
    siteCriteria: "Site Criteria",
    siteCriteriaInstruction: "How does it meet your needs?",
    siteDescription: "Site Description",
    siteDescriptionInstruction: "What can you see around you?",
    additionalNoteInstruction: "Tap to add additional notes",
    confirmDeleteNote: "Are you sure you want to delete this note?",
    cancel: "Cancel",
    addPhoto: "Add a photo",
    takePicture: "Take picture",
    selectFromGallery: "Select from gallery",
    // DeployReviewView.vue
    stationCoordinates: "Station Coordinates",
    latitude: "Latitude",
    longitude: "Longitude",
    noNameGiven: "No name given",
    record: "Record",
    mustBeConnectedToRecord: "Station not Connected",
    deploymentReview: "Deployment Review",
    processing: "Processing...",
    // FieldNoteForm.vue
    title: "Title",
    tapToAddTitle: "Tap to add a title",
    note: "Note",
    jan: "Jan",
    feb: "Feb",
    mar: "Mar",
    apr: "Apr",
    may: "May",
    jun: "Jun",
    jul: "Jul",
    aug: "Aug",
    sep: "Sep",
    oct: "Oct",
    nov: "Nov",
    dec: "Dec",
    audioNote: "audio note",
    confirmDeleteRecording: "Are you sure you want to delete this recording?",
    // DeveloperMenuView.vue
    viewStations: "View Stations",
    authenticated: "You have successfully authenticated.",
    currentEnvironment: "The current environment is",
    resetCalibration: "Reset Calibration",
    resetOnboarding: "Reset Onboarding",
    uploadDiagnostics: "Upload Diagnostics",
    deleteDB: "Delete DB",
    deleteFiles: "Delete Files",
    crash: "Crash",
    manualCrash: "Manual Crash",
    devOptions: "Development Options",
    noStationsFound: "No stations found",
    resetDoneGoToOnboarding: "Reset complete! Would you like to go to Onboarding?",
    no: "No",
    dbDeleted: "Database Deleted",
    errorRemovingFiles: "Error removing files!",
    filesRemoved: "Files removed!",
    includeThisPhrase: "Success! Please include this phrase in your bug report:",
    // LoginView.vue
    name: "Name",
    email: "Email",
    password: "Password",
    confirmPassword: "Confirm password",
    nameRequired: "Name is a required field.",
    nameOver255: "Name must be less than 256 letters.",
    nameNoSpaces: "Name must not contain spaces.",
    emailRequired: "Email is a required field.",
    emailNotValid: "Must be a valid email address.",
    passwordRequired: "Password is a required field.",
    passwordTooShort: "Password must be at least 10 characters.",
    forgotLink: "Reset password",
    noMatch: "Your passwords do not match.",
    logIn: "Log In",
    signUp: "Sign Up",
    continueOffline: "Continue Offline",
    needAccount: "Create an account",
    backToLogin: "Back to Log In",
    provideBoth: "Please provide both an email address and password.",
    loginFailed: "Unfortunately we were unable to log you in. Please check your credentials and try again.",
    accountCreated: "Your account was successfully created.",
    accountCreateFailed: "Unfortunately we were unable to create your account.",
    forgotTitle: "Reset password",
    forgotInstruction: "Enter the email address you used to register for FieldKit to reset your password.",
    ok: "OK",
    passwordResetSucceeded: "Your password was successfully reset. Please check your email for instructions on choosing a new password.",
    passwordResetFailed: "Unfortunately, an error occurred resetting your password.",
    // ModuleDetailView.vue
    locateYourModule: "Locate %s here on your FieldKit station.",
    select: "Select...",
    // ModuleListView.vue
    viewGraph: "View Graph",
    lastReading: "Last reading",
    // NotificationFooter.vue
    notifications: "Notifications",
    portalProblemHeading: "Problem with Portal connection",
    encounteredAPortalError: "We encountered an error when connecting to the Portal.",
    unableToUpdateHeading: "Unable to update Portal",
    doNotHavePortalPermission: "We do not have permission to update the Portal for this station. It may belong to another user.",
    unableToAccessHeading: "Unable to access Portal",
    notAuthorizedToUpdatePortal: "We are currently not authorized to update the Portal. Are you logged in?",
    // NotificationView.vue
    dismiss: "Dismiss",
    // ScreenFooter.vue
    stations: "Stations",
    data: "Data",
    settings: "Settings",
    // ScreenHeader.vue
    // StationDetailView.vue
    stationDeployed: "Station Deployed",
    readyToDeploy: "Ready to deploy",
    deployed: "Deployed",
    // StationListView.vue
    lookingForStations: "Looking for stations ...",
    connectAStation: "Connect a Station",
    addStation: "Add a Station",
    addStationInstruction: "You have no stations. Add a station to start collecting data.",
    confirmViewDevMenu: "Do you want to view development options?",
    // StationPickerModal.vue
    tapStationToRecalibrate: "Tap the station you want to recalibrate:",
    // StationSettingsView.vue
    nameOver40: "Name has a 40-character maximum.",
    nameNotPrintable: "Name has invalid letters, acceptable letters are A-Z, 0-9 and \"~!@#$%^&*()-.'`",
    endDeployment: "End Deployment",
    mustBeConnectedToStop: "To undeploy and stop recording data, you must be connected to your station.",
    stopRecording: "Stop Recording",
    wifiNetworks: "WiFi Networks",
    addNetwork: "Add a network to station",
    networkName: "Network name",
    add: "Add",
    loraNetwork: "LoRa (Long Range) Network",
    deviceEUI: "Device EUI",
    editAppEUI: "Edit App EUI and Key",
    appEUI: "App EUI",
    invalidAppEUI: "Invalid App EUI",
    appKey: "App Key",
    invalidAppKey: "Invalid App Key",
    submit: "Submit",
    logOut: "Log Out",
    // StationStatusBox.vue
    unknown: "Unknown",
    since: "Since",
    recordingData: "Recording Data",
    notRecording: "Not Recording",
    connected: "Connected",
    notConnected: "Not Connected",
    memoryUsed: "Memory used",
    of: "of",
    deploy: "Deploy",
    daysHrsMin: "days hrs min",
    hrsMinSec: "hrs min sec",
	downloadFirmware: "Download Firmware",
	upgradeFirmware: "Upgrade Firmware",
    appSettings: {
        title: "Settings",
        data: {
            data: "Data",
            autoSyncStationTitle: "Auto Sync Station",
            autoSyncStationDescription: "Automatically download data from station",
            autoSyncPortalTitle: "Auto Sync Portal",
            autoSyncPortalDescription: "Automatically upload data portal",
            mobileDataUsageTitle: "Mobile Data Usage",
            mobileDataUsageDescription: "Only sync your data to portal while connected WiFi",
        },
        notifications: {
            notifications: "Notifications",
            pushNotificationsTitle: "Push Notifications",
            pushNotificationsDescription: "Placeholder text lorem ipsum"
        },
        units: {
            units: "Units",
            unitSystem: "Unit System",
            imperial: "Imperial",
            metric: "Metric",
            customMetricSettings: "Custom Metric Settings",
            temperature: "Temperature",
            unitName: "Unit Name",
            pressure: "Pressure",
            velocity: "Velocity"
        },
        permissions: {
            permissions: "Permissions",
            locationTitle: "Location",
            filesTitle: "Files",
            cameraTitle: "Camera",
            microphoneTitle: "Microphone",
        },
<<<<<<< HEAD
        appearance: "Appearance",
        account: {
            account: "Account",
            accounts: "Account",
            addAccount: "Add Account",
            logoutAll: "Log Out All Accounts",
            email: 'Email',
            password: 'Password',
            resetPassword: 'Reset Password',
            login: 'Log in',
            createAccount: 'Create an account'
        },
=======
        appearance: {
            appearance: "Appearance",
            fontSize: "Font Size",
            language: "Language",
            darkMode: "Dark Mode",
            english: "English",
            spanish: "Spanish",
            chinese: "Mandarin Chinese",
            tiny: "Tiny",
            huge: "Huge"
        },
        account: "Account",
>>>>>>> cf9cdd8c
        help: {
            help: "Help",
            appVersion: "App Version",
            crashReports: "Crash Reports",
            tutorialGuide: "Tutorial Guide",
            version: "Version",
            updatesTitle: "Updates",
            updatesDescription: "No available updates",
            downloadUpdatesTitle: "Download Updates",
            downloadUpdatesDescription: "Download FieldKit app updates automatically when on WiFi internet "
        },
        legal: {
            legal: "Legal",
            termsOfService: "Terms of Service",
            privacyPolicy: "Privacy Policy",
            dataPolicy: "Data Policy",
            licenses: "Licenses"
        },
        lorem: "Lorem ipsum"
    }
};<|MERGE_RESOLUTION|>--- conflicted
+++ resolved
@@ -442,10 +442,17 @@
             cameraTitle: "Camera",
             microphoneTitle: "Microphone",
         },
-<<<<<<< HEAD
-        appearance: "Appearance",
+        appearance: {
+            fontSize: "Font Size",
+            language: "Language",
+            darkMode: "Dark Mode",
+            english: "English",
+            spanish: "Spanish",
+            chinese: "Mandarin Chinese",
+            tiny: "Tiny",
+            huge: "Huge"
+        },
         account: {
-            account: "Account",
             accounts: "Account",
             addAccount: "Add Account",
             logoutAll: "Log Out All Accounts",
@@ -455,20 +462,6 @@
             login: 'Log in',
             createAccount: 'Create an account'
         },
-=======
-        appearance: {
-            appearance: "Appearance",
-            fontSize: "Font Size",
-            language: "Language",
-            darkMode: "Dark Mode",
-            english: "English",
-            spanish: "Spanish",
-            chinese: "Mandarin Chinese",
-            tiny: "Tiny",
-            huge: "Huge"
-        },
-        account: "Account",
->>>>>>> cf9cdd8c
         help: {
             help: "Help",
             appVersion: "App Version",
